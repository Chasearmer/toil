# Implement support for Common Workflow Language (CWL) for Toil.
#
# Copyright (C) 2015 Curoverse, Inc
# Copyright (C) 2016 UCSC Computational Genomics Lab
#
# Licensed under the Apache License, Version 2.0 (the "License");
# you may not use this file except in compliance with the License.
# You may obtain a copy of the License at
#
#     http://www.apache.org/licenses/LICENSE-2.0
#
# Unless required by applicable law or agreed to in writing, software
# distributed under the License is distributed on an "AS IS" BASIS,
# WITHOUT WARRANTIES OR CONDITIONS OF ANY KIND, either express or implied.
# See the License for the specific language governing permissions and
# limitations under the License.

# For an overview of how this all works, see discussion in
# docs/architecture.rst

from future import standard_library
standard_library.install_aliases()
from builtins import str
from builtins import range
from builtins import object
from toil.job import Job
from toil.common import Toil
from toil.version import baseVersion
from toil.lib.bioio import setLoggingFromOptions

import argparse
import cwltool.errors
import cwltool.load_tool
import cwltool.main
import cwltool.workflow
import cwltool.expression
import cwltool.builder
import cwltool.resolver
import cwltool.stdfsaccess
import cwltool.draft2tool
<<<<<<< HEAD
from cwltool.pathmapper import PathMapper, adjustDirObjs, adjustFileObjs, get_listing, MapperEnt, visit_class, normalizeFilesDirs
from cwltool.process import shortname, fillInDefaults, compute_checksums, collectFilesAndDirs
from cwltool.software_requirements import DependenciesConfiguration, get_container_from_software_requirements
=======
from cwltool.pathmapper import (PathMapper, adjustDirObjs, adjustFileObjs,
                                get_listing, MapperEnt, visit_class,
                                normalizeFilesDirs)
from cwltool.process import (shortname, fillInDefaults, compute_checksums,
                             collectFilesAndDirs)
from cwltool.software_requirements import (
        DependenciesConfiguration, get_container_from_software_requirements)
>>>>>>> afeb3ae1
from cwltool.utils import aslist
import schema_salad.validate as validate
import schema_salad.ref_resolver
import os
import tempfile
import json
import sys
import logging
import copy
import functools
<<<<<<< HEAD
from typing import Text
=======
>>>>>>> afeb3ae1

# Python 3 compatibility imports
from six import iteritems, string_types
import six.moves.urllib.parse as urlparse

cwllogger = logging.getLogger("cwltool")

# Define internal jobs we should avoid submitting to batch systems and logging
CWL_INTERNAL_JOBS = ("CWLJob", "CWLJobWrapper", "CWLWorkflow", "CWLScatter", "CWLGather",
                     "ResolveIndirect")

# The job object passed into CWLJob and CWLWorkflow
# is a dict mapping to tuple of (key, dict)
# the final dict is derived by evaluating each
# tuple looking up the key in the supplied dict.
#
# This is necessary because Toil jobs return a single value (a dict)
# but CWL permits steps to have multiple output parameters that may
# feed into multiple other steps.  This transformation maps the key in the
# output object to the correct key of the input object.


class IndirectDict(dict):
    """Type tag to indicate a dict is an IndirectDict that needs to resolved."""
    pass


class MergeInputs(object):
    """Base type for workflow step inputs that are connected to multiple upstream
    inputs that must be merged into a single array.
    """
    def __init__(self, sources):
        self.sources = sources

    def resolve(self):
        raise NotImplementedError()


class MergeInputsNested(MergeInputs):
    """Merge workflow step inputs that are connected to multiple upstream inputs
    based on the merge_nested behavior (as described in the CWL spec).
    """
    def resolve(self):
        return [v[1][v[0]] for v in self.sources]


class MergeInputsFlattened(MergeInputs):
    """Merge workflow step inputs that are connected to multiple upstream inputs
    based on the merge_flattened behavior (as described in the CWL spec).
    """

    def resolve(self):
        r = []
        for v in self.sources:
            v = v[1][v[0]]
            if isinstance(v, list):
                r.extend(v)
            else:
                r.append(v)
        return r


class StepValueFrom(object):
    """A workflow step input which has a valueFrom expression attached to it, which
    is evaluated to produce the actual input object for the step.
    """

    def __init__(self, expr, inner, req):
        self.expr = expr
        self.inner = inner
        self.req = req

    def do_eval(self, inputs, ctx):
        return cwltool.expression.do_eval(self.expr, inputs, self.req,
                                          None, None, {}, context=ctx)


def _resolve_indirect_inner(d):
    """Resolve the contents an indirect dictionary (containing promises) to produce
    a dictionary actual values, including merging multiple sources into a
    single input.

    """

    if isinstance(d, IndirectDict):
        r = {}
        for k, v in list(d.items()):
            if isinstance(v, MergeInputs):
                r[k] = v.resolve()
            else:
                r[k] = v[1].get(v[0])
        return r
    else:
        return d


def resolve_indirect(d):
    """Resolve the contents an indirect dictionary (containing promises) and
    evaluate expressions to produce the dictionary of actual values.

    """

    inner = IndirectDict() if isinstance(d, IndirectDict) else {}
    needEval = False
    for k, v in iteritems(d):
        if isinstance(v, StepValueFrom):
            inner[k] = v.inner
            needEval = True
        else:
            inner[k] = v
    res = _resolve_indirect_inner(inner)
    if needEval:
        ev = {}
        for k, v in iteritems(d):
            if isinstance(v, StepValueFrom):
                ev[k] = v.do_eval(res, res[k])
            else:
                ev[k] = res[k]
        return ev
    else:
        return res


class ToilPathMapper(PathMapper):
    """ToilPathMapper keeps track of a file's symbolic identifier (the Toil
    FileStore token), its local path on the host (the value returned by
    readGlobalFile) and the the location of the file inside the Docker
    container.

    """

    def __init__(self, referenced_files, basedir, stagedir,
                 separateDirs=True,
                 get_file=None,
                 stage_listing=False):
        self.get_file = get_file
        self.stage_listing = stage_listing
        super(ToilPathMapper, self).__init__(referenced_files, basedir,
                                             stagedir, separateDirs=separateDirs)

    def visit(self, obj, stagedir, basedir, copy=False, staged=False):
        # type: (Dict[Text, Any], Text, Text, bool, bool) -> None
        tgt = os.path.join(stagedir, obj["basename"])
        if obj["location"] in self._pathmap:
            return
        if obj["class"] == "Directory":
            if obj["location"].startswith("file://"):
                resolved = schema_salad.ref_resolver.uri_file_path(obj["location"])
            else:
                resolved = obj["location"]
            self._pathmap[obj["location"]] = MapperEnt(resolved, tgt, "WritableDirectory" if copy else "Directory", staged)
            if obj["location"].startswith("file://") and not self.stage_listing:
                staged = False
            self.visitlisting(obj.get("listing", []), tgt, basedir, copy=copy, staged=staged)
        elif obj["class"] == "File":
            loc = obj["location"]
            if "contents" in obj and obj["location"].startswith("_:"):
                self._pathmap[obj["location"]] = MapperEnt(obj["contents"], tgt, "CreateFile", staged)
            else:
                resolved = self.get_file(loc) if self.get_file else loc
                if resolved.startswith("file:"):
                    resolved = schema_salad.ref_resolver.uri_file_path(resolved)
                self._pathmap[loc] = MapperEnt(resolved, tgt, "WritableFile" if copy else "File", staged)
                self.visitlisting(obj.get("secondaryFiles", []), stagedir, basedir, copy=copy, staged=staged)


class ToilCommandLineTool(cwltool.draft2tool.CommandLineTool):
    """Subclass the cwltool command line tool to provide the custom
    Toil.PathMapper.

    """

    def makePathMapper(self, reffiles, stagedir, **kwargs):
        return ToilPathMapper(reffiles, kwargs["basedir"], stagedir,
                              separateDirs=kwargs.get("separateDirs", True),
                              get_file=kwargs["toil_get_file"])


def toilMakeTool(toolpath_object, **kwargs):
    """Factory function passed to load_tool() which creates instances of the
    custom ToilCommandLineTool.

    """

    if isinstance(toolpath_object, dict) and toolpath_object.get("class") == "CommandLineTool":
        return ToilCommandLineTool(toolpath_object, **kwargs)
    return cwltool.workflow.defaultMakeTool(toolpath_object, **kwargs)


class ToilFsAccess(cwltool.stdfsaccess.StdFsAccess):
    """Custom filesystem access class which handles toil filestore references.

    """

    def __init__(self, basedir, fileStore=None):
        self.fileStore = fileStore
        super(ToilFsAccess, self).__init__(basedir)

    def _abs(self, p):
        if p.startswith("toilfs:"):
            return self.fileStore.readGlobalFile(p[7:])
        else:
            return super(ToilFsAccess, self)._abs(p)


def toilGetFile(fileStore, index, existing, fileStoreID):
    """Get path to input file from Toil jobstore."""

    if not fileStoreID.startswith("toilfs:"):
        return schema_salad.ref_resolver.file_uri(fileStoreID)
    srcPath = fileStore.readGlobalFile(fileStoreID[7:])
    index[srcPath] = fileStoreID
    existing[fileStoreID] = srcPath
    return schema_salad.ref_resolver.file_uri(srcPath)


def writeFile(writeFunc, index, existing, x):
    """Write a file into the Toil jobstore.

    'existing' is a set of files retrieved as inputs from toilGetFile. This ensures
    they are mapped back as the same name if passed through.

    """
    # Toil fileStore reference
    if x.startswith("toilfs:"):
        return x
    # File literal outputs with no path, we don't write these and will fail
    # with unsupportedRequirement when retrieving later with getFile
    elif x.startswith("_:"):
        return x
    else:
        x = existing.get(x, x)
        if x not in index:
            if not urlparse.urlparse(x).scheme:
                rp = os.path.realpath(x)
            else:
                rp = x
            try:
                index[x] = "toilfs:" + writeFunc(rp)
                existing[index[x]] = x
            except Exception as e:
                cwllogger.error("Got exception '%s' while copying '%s'", e, x)
                raise
        return index[x]


def uploadFile(uploadfunc, fileindex, existing, uf, skip_broken=False):
    """Update a file object so that the location is a reference to the toil file
    store, writing it to the file store if necessary.

    """

    if uf["location"].startswith("toilfs:") or uf["location"].startswith("_:"):
        return
    if uf["location"] in fileindex:
        uf["location"] = fileindex[uf["location"]]
        return
    if not uf["location"] and uf["path"]:
        uf["location"] = schema_salad.ref_resolver.file_uri(uf["path"])
    if not os.path.isfile(uf["location"][7:]):
        if skip_broken:
            return
        else:
            raise cwltool.errors.WorkflowException("File is missing: %s" % uf["location"])
    uf["location"] = writeFile(uploadfunc,
                               fileindex,
                               existing,
                               uf["location"])


def writeGlobalFileWrapper(fileStore, fileuri):
    """Wrap writeGlobalFile to accepts file:// URIs"""
    return fileStore.writeGlobalFile(schema_salad.ref_resolver.uri_file_path(fileuri))


class ResolveIndirect(Job):
    """A helper Job which accepts an indirect dict (containing promises) and
    produces a dictionary of actual values.

    """

    def __init__(self, cwljob):
        super(ResolveIndirect, self).__init__()
        self.cwljob = cwljob

    def run(self, fileStore):
        return resolve_indirect(self.cwljob)


def toilStageFiles(fileStore, cwljob, outdir, index, existing, export):
    """Copy input files out of the global file store and update location and
    path."""

    jobfiles = []  # type: List[Dict[Text, Any]]
    collectFilesAndDirs(cwljob, jobfiles)
    pm = ToilPathMapper(jobfiles, "", outdir, separateDirs=False, stage_listing=True)
    for f, p in pm.items():
        if not p.staged:
            continue
        if not os.path.exists(os.path.dirname(p.target)):
            os.makedirs(os.path.dirname(p.target), 0o0755)
        if p.type == "File":
            fileStore.exportFile(p.resolved[7:], "file://" + p.target)
        elif p.type == "Directory" and not os.path.exists(p.target):
            os.makedirs(p.target, 0o0755)
        elif p.type == "CreateFile":
            with open(p.target, "wb") as n:
                n.write(p.resolved.encode("utf-8"))

    def _check_adjust(f):
        f["location"] = schema_salad.ref_resolver.file_uri(pm.mapper(f["location"])[1])
        if "contents" in f:
            del f["contents"]
        return f

    visit_class(cwljob, ("File", "Directory"), _check_adjust)


class CWLJobWrapper(Job):
    """Wrap a CWL job that uses dynamic resources requirement.  When executed, this
    creates a new child job which has the correct resource requirement set.

    """

    def __init__(self, tool, cwljob, **kwargs):
        super(CWLJobWrapper, self).__init__(cores=1,
                                            memory=1024*1024,
                                            disk=1)
        self.cwltool = remove_pickle_problems(tool)
        self.cwljob = cwljob
        self.kwargs = kwargs

    def run(self, fileStore):
        cwljob = resolve_indirect(self.cwljob)

        if 'builder' in self.kwargs:
            builder = self.kwargs["builder"]
        else:
            builder = cwltool.builder.Builder()
            builder.job = cwljob
            builder.requirements = []
            builder.outdir = None
            builder.tmpdir = None
            builder.timeout = 0
            builder.resources = {}
        options = copy.deepcopy(self.kwargs)
        options.update({'tool': self.cwltool,
                        'cwljob': self.cwljob,
                        'builder': builder})
        realjob = CWLJob(**options)
        self.addChild(realjob)
        return realjob.rv()


class CWLJob(Job):
    """Execute a CWL tool using cwltool.main.single_job_executor"""

    def __init__(self, tool, cwljob, **kwargs):
        if 'builder' in kwargs:
            builder = kwargs["builder"]
        else:
            builder = cwltool.builder.Builder()
            builder.job = {}
            builder.requirements = []
            builder.outdir = None
            builder.tmpdir = None
            builder.timeout = 0
            builder.resources = {}
        req = tool.evalResources(builder, {})
        self.cwltool = remove_pickle_problems(tool)
        # pass the default of None if basecommand is empty
        unitName = self.cwltool.tool.get("baseCommand", None)
        if isinstance(unitName, (list, tuple)):
            unitName = ' '.join(unitName)
        super(CWLJob, self).__init__(cores=req["cores"],
                                     memory=(req["ram"]*(2**20)),
                                     disk=((req["tmpdirSize"]*(2**20)) + (req["outdirSize"]*(2**20))),
                                     unitName=unitName)

        self.cwljob = cwljob
        try:
            self.jobName = str(self.cwltool.tool['id'])
        except KeyError:
            # fall back to the Toil defined class name if the tool doesn't have an identifier
            pass
        self.step_inputs = kwargs.get("step_inputs", self.cwltool.tool["inputs"])
        self.executor_options = kwargs

    def run(self, fileStore):
        cwljob = resolve_indirect(self.cwljob)
        fillInDefaults(self.step_inputs, cwljob)

        opts = copy.deepcopy(self.executor_options)
        # Exports temporary directory for batch systems that reset TMPDIR
        os.environ["TMPDIR"] = os.path.realpath(opts.pop("tmpdir", None) or fileStore.getLocalTempDir())
        outdir = os.path.join(fileStore.getLocalTempDir(), "out")
        os.mkdir(outdir)
        tmp_outdir_prefix = os.path.join(opts.pop("workdir", None) or os.environ["TMPDIR"], "out_tmpdir")

        index = {}
        existing = {}
        opts.update({'t': self.cwltool, 'job_order_object': cwljob,
            'basedir': os.getcwd(), 'outdir': outdir,
            'tmp_outdir_prefix': tmp_outdir_prefix,
            'tmpdir_prefix': fileStore.getLocalTempDir(),
            'make_fs_access': functools.partial(ToilFsAccess, fileStore=fileStore),
            'toil_get_file': functools.partial(toilGetFile, fileStore, index, existing),
            'no_match_user': False})
        del opts['job_order']

        # Run the tool
        (output, status) = cwltool.main.single_job_executor(**opts)
        if status != "success":
            raise cwltool.errors.WorkflowException(status)

        adjustDirObjs(output, functools.partial(get_listing,
                                                cwltool.stdfsaccess.StdFsAccess(outdir),
                                                recursive=True))

        adjustFileObjs(output, functools.partial(uploadFile,
                                                 functools.partial(writeGlobalFileWrapper, fileStore),
                                                 index, existing))

        return output


def makeJob(tool, jobobj, **kwargs):
    """Create the correct Toil Job object for the CWL tool (workflow, job, or job
    wrapper for dynamic resource requirements.)

    """

    if tool.tool["class"] == "Workflow":
        options = copy.deepcopy(kwargs)
        options.update({'cwlwf': tool, 'cwljob': jobobj})
        wfjob = CWLWorkflow(**options)
        followOn = ResolveIndirect(wfjob.rv())
        wfjob.addFollowOn(followOn)
        return (wfjob, followOn)
    else:
        # get_requirement
        resourceReq, _ = tool.get_requirement("ResourceRequirement")
        if resourceReq:
            for req in ("coresMin", "coresMax", "ramMin", "ramMax",
                        "tmpdirMin", "tmpdirMax", "outdirMin", "outdirMax"):
                r = resourceReq.get(req)
                if isinstance(r, string_types) and ("$(" in r or "${" in r):
                    # Found a dynamic resource requirement so use a job wrapper.
                    options = copy.deepcopy(kwargs)
                    options.update({
                        'tool': tool,
                        'jobobj': jobobj})
                    job = CWLJobWrapper(**options)
                    return (job, job)
        options = copy.deepcopy(kwargs)
        options.update({
            'tool': tool,
            'cwljob': jobobj})
        job = CWLJob(**options)
        return (job, job)


class CWLScatter(Job):
    """Implement workflow scatter step.  When run, this creates a child job for
    each parameterization of the scatter.

    """

    def __init__(self, step, cwljob, **kwargs):
        super(CWLScatter, self).__init__()
        self.step = step
        self.cwljob = cwljob
        self.executor_options = kwargs

    def flat_crossproduct_scatter(self, joborder, scatter_keys, outputs, postScatterEval):
        scatter_key = shortname(scatter_keys[0])
        for n in range(0, len(joborder[scatter_key])):
            jo = copy.copy(joborder)
            jo[scatter_key] = joborder[scatter_key][n]
            if len(scatter_keys) == 1:
                jo = postScatterEval(jo)
                (subjob, followOn) = makeJob(self.step.embedded_tool, jo, **self.executor_options)
                self.addChild(subjob)
                outputs.append(followOn.rv())
            else:
                self.flat_crossproduct_scatter(jo, scatter_keys[1:], outputs, postScatterEval)

    def nested_crossproduct_scatter(self, joborder, scatter_keys, postScatterEval):
        scatter_key = shortname(scatter_keys[0])
        outputs = []
        for n in range(0, len(joborder[scatter_key])):
            jo = copy.copy(joborder)
            jo[scatter_key] = joborder[scatter_key][n]
            if len(scatter_keys) == 1:
                jo = postScatterEval(jo)
                (subjob, followOn) = makeJob(self.step.embedded_tool, jo, **self.executor_options)
                self.addChild(subjob)
                outputs.append(followOn.rv())
            else:
                outputs.append(self.nested_crossproduct_scatter(jo, scatter_keys[1:], postScatterEval))
        return outputs

    def run(self, fileStore):
        cwljob = resolve_indirect(self.cwljob)

        if isinstance(self.step.tool["scatter"], string_types):
            scatter = [self.step.tool["scatter"]]
        else:
            scatter = self.step.tool["scatter"]

        scatterMethod = self.step.tool.get("scatterMethod", None)
        if len(scatter) == 1:
            scatterMethod = "dotproduct"
        outputs = []

        valueFrom = {shortname(i["id"]): i["valueFrom"] for i in self.step.tool["inputs"] if "valueFrom" in i}

        def postScatterEval(io):
            shortio = {shortname(k): v for k, v in iteritems(io)}
            for k in valueFrom:
                io.setdefault(k, None)

            def valueFromFunc(k, v):
                if k in valueFrom:
                    return cwltool.expression.do_eval(
                            valueFrom[k], shortio, self.step.requirements,
                            None, None, {}, context=v)
                else:
                    return v
            return {k: valueFromFunc(k, v) for k, v in list(io.items())}

        if scatterMethod == "dotproduct":
            for i in range(0, len(cwljob[shortname(scatter[0])])):
                copyjob = copy.copy(cwljob)
                for sc in [shortname(x) for x in scatter]:
                    copyjob[sc] = cwljob[sc][i]
                copyjob = postScatterEval(copyjob)
                (subjob, followOn) = makeJob(self.step.embedded_tool, copyjob, **self.executor_options)
                self.addChild(subjob)
                outputs.append(followOn.rv())
        elif scatterMethod == "nested_crossproduct":
            outputs = self.nested_crossproduct_scatter(cwljob, scatter, postScatterEval)
        elif scatterMethod == "flat_crossproduct":
            self.flat_crossproduct_scatter(cwljob, scatter, outputs, postScatterEval)
        else:
            if scatterMethod:
                raise validate.ValidationException(
                    "Unsupported complex scatter type '%s'" % scatterMethod)
            else:
                raise validate.ValidationException(
                    "Must provide scatterMethod to scatter over multiple inputs")

        return outputs


class CWLGather(Job):
    """Follows on to a scatter.  This gathers the outputs of each job in the
    scatter into an array for each output parameter.

    """

    def __init__(self, step, outputs):
        super(CWLGather, self).__init__()
        self.step = step
        self.outputs = outputs

    def allkeys(self, obj, keys):
        if isinstance(obj, dict):
            for k in list(obj.keys()):
                keys.add(k)
        elif isinstance(obj, list):
            for l in obj:
                self.allkeys(l, keys)

    def extract(self, obj, k):
        if isinstance(obj, dict):
            return obj.get(k)
        elif isinstance(obj, list):
            cp = []
            for l in obj:
                cp.append(self.extract(l, k))
            return cp
        else:
            return []

    def run(self, fileStore):
        outobj = {}

        def sn(n):
            if isinstance(n, dict):
                return shortname(n["id"])
            if isinstance(n, string_types):
                return shortname(n)

        for k in [sn(i) for i in self.step.tool["out"]]:
            outobj[k] = self.extract(self.outputs, k)

        return outobj


class SelfJob(object):
    """Fake job object to facilitate implementation of CWLWorkflow.run()"""

    def __init__(self, j, v):
        self.j = j
        self.v = v

    def rv(self):
        return self.v

    def addChild(self, c):
        return self.j.addChild(c)

    def hasChild(self, c):
        return self.j.hasChild(c)


def remove_pickle_problems(obj):
    """doc_loader does not pickle correctly, causing Toil errors, remove from objects.
    """
    if hasattr(obj, "doc_loader"):
        obj.doc_loader = None
    if hasattr(obj, "embedded_tool"):
        obj.embedded_tool = remove_pickle_problems(obj.embedded_tool)
    if hasattr(obj, "steps"):
        obj.steps = [remove_pickle_problems(s) for s in obj.steps]
    return obj


class CWLWorkflow(Job):
    """Traverse a CWL workflow graph and create a Toil job graph with appropriate
    dependencies.

    """

    def __init__(self, cwlwf, cwljob, **kwargs):
        super(CWLWorkflow, self).__init__()
        self.cwlwf = cwlwf
        self.cwljob = cwljob
        self.executor_options = kwargs
        if "step_inputs" in self.executor_options:
            del self.executor_options["step_inputs"]
        self.cwlwf = remove_pickle_problems(self.cwlwf)

    def run(self, fileStore):
        cwljob = resolve_indirect(self.cwljob)

        # `promises` dict
        # from: each parameter (workflow input or step output)
        #   that may be used as a "source" for a step input workflow output
        #   parameter
        # to: the job that will produce that value.
        promises = {}

        # `jobs` dict from step id to job that implements that step.
        jobs = {}

        for inp in self.cwlwf.tool["inputs"]:
            promises[inp["id"]] = SelfJob(self, cwljob)

        alloutputs_fufilled = False
        while not alloutputs_fufilled:
            # Iteratively go over the workflow steps, scheduling jobs as their
            # dependencies can be fufilled by upstream workflow inputs or
            # step outputs.  Loop exits when the workflow outputs
            # are satisfied.

            alloutputs_fufilled = True

            for step in self.cwlwf.steps:
                if step.tool["id"] not in jobs:
                    stepinputs_fufilled = True
                    for inp in step.tool["inputs"]:
                        if "source" in inp:
                            for s in aslist(inp["source"]):
                                if s not in promises:
                                    stepinputs_fufilled = False
                    if stepinputs_fufilled:
                        jobobj = {}

                        for inp in step.tool["inputs"]:
                            key = shortname(inp["id"])
                            if "source" in inp:
                                if inp.get("linkMerge") or len(aslist(inp["source"])) > 1:
                                    linkMerge = inp.get("linkMerge", "merge_nested")
                                    if linkMerge == "merge_nested":
                                        jobobj[key] = (
                                            MergeInputsNested([(shortname(s), promises[s].rv())
                                                               for s in aslist(inp["source"])]))
                                    elif linkMerge == "merge_flattened":
                                        jobobj[key] = (
                                            MergeInputsFlattened([(shortname(s), promises[s].rv())
                                                                  for s in aslist(inp["source"])]))
                                    else:
                                        raise validate.ValidationException(
                                            "Unsupported linkMerge '%s'", linkMerge)
                                else:
<<<<<<< HEAD
                                    jobobj[key] = (
                                        shortname(inp["source"]),
                                        promises[inp["source"]].rv())
=======
                                    jobobj[key] = (shortname(inp["source"]),
                                                   promises[inp["source"]].rv())
>>>>>>> afeb3ae1
                            elif "default" in inp:
                                d = copy.copy(inp["default"])
                                jobobj[key] = ("default", {"default": d})

                            if "valueFrom" in inp and "scatter" not in step.tool:
                                if key in jobobj:
                                    jobobj[key] = StepValueFrom(inp["valueFrom"],
                                                                jobobj[key],
                                                                self.cwlwf.requirements)
                                else:
                                    jobobj[key] = StepValueFrom(inp["valueFrom"],
                                                                ("None", {"None": None}),
                                                                self.cwlwf.requirements)

                        if "scatter" in step.tool:
                            wfjob = CWLScatter(step, IndirectDict(jobobj), **self.executor_options)
                            followOn = CWLGather(step, wfjob.rv())
                            wfjob.addFollowOn(followOn)
                        else:
                            (wfjob, followOn) = makeJob(step.embedded_tool, IndirectDict(jobobj),
                                                        step_inputs=step.tool["inputs"],
                                                        **self.executor_options)

                        jobs[step.tool["id"]] = followOn

                        connected = False
                        for inp in step.tool["inputs"]:
                            for s in aslist(inp.get("source", [])):
                                if not promises[s].hasChild(wfjob):
                                    promises[s].addChild(wfjob)
                                    connected = True
                        if not connected:
                            # workflow step has default inputs only, isn't connected to other jobs,
                            # so add it as child of workflow.
                            self.addChild(wfjob)

                        for out in step.tool["outputs"]:
                            promises[out["id"]] = followOn

                for inp in step.tool["inputs"]:
                    for s in aslist(inp.get("source", [])):
                        if s not in promises:
                            alloutputs_fufilled = False

            # may need a test
            for out in self.cwlwf.tool["outputs"]:
                if "source" in out:
                    if out["source"] not in promises:
                        alloutputs_fufilled = False

        outobj = {}
        for out in self.cwlwf.tool["outputs"]:
            outobj[shortname(out["id"])] = (shortname(out["outputSource"]), promises[out["outputSource"]].rv())

        return IndirectDict(outobj)


cwltool.process.supportedProcessRequirements = ("DockerRequirement",
                                                "ExpressionEngineRequirement",
                                                "InlineJavascriptRequirement",
                                                "InitialWorkDirRequirement",
                                                "SchemaDefRequirement",
                                                "EnvVarRequirement",
                                                "CreateFileRequirement",
                                                "SubworkflowFeatureRequirement",
                                                "ScatterFeatureRequirement",
                                                "ShellCommandRequirement",
                                                "MultipleInputFeatureRequirement",
                                                "StepInputExpressionRequirement",
                                                "ResourceRequirement")


def unsupportedRequirementsCheck(requirements):
    """Check for specific requirement cases we don't support.
    """
    pass


def visitSteps(t, op):
    if isinstance(t, cwltool.workflow.Workflow):
        for s in t.steps:
            op(s.tool)
            visitSteps(s.embedded_tool, op)


def main(args=None, stdout=sys.stdout):
    parser = argparse.ArgumentParser()
    Job.Runner.addToilOptions(parser)
    parser.add_argument("cwltool", type=str)
    parser.add_argument("cwljob", nargs=argparse.REMAINDER)

    # Will override the "jobStore" positional argument, enables
    # user to select jobStore or get a default from logic one below.
    parser.add_argument("--jobStore", type=str)
    parser.add_argument("--not-strict", action="store_true")
    parser.add_argument("--no-container", action="store_true")
    parser.add_argument("--quiet", dest="logLevel", action="store_const", const="ERROR")
    parser.add_argument("--basedir", type=str)
    parser.add_argument("--outdir", type=str, default=os.getcwd())
    parser.add_argument("--version", action='version', version=baseVersion)
    parser.add_argument("--user-space-docker-cmd",
                        help="(Linux/OS X only) Specify a user space docker "
                        "command (like udocker or dx-docker) that will be "
                        "used to call 'pull' and 'run'")
    parser.add_argument("--preserve-environment", type=str, nargs='+',
                    help="Preserve specified environment variables when running CommandLineTools",
                    metavar=("VAR1 VAR2"),
                    default=("PATH",),
                    dest="preserve_environment")
    # help="Dependency resolver configuration file describing how to adapt 'SoftwareRequirement' packages to current system."
    parser.add_argument("--beta-dependency-resolvers-configuration", default=None)
    # help="Defaut root directory used by dependency resolvers configuration."
    parser.add_argument("--beta-dependencies-directory", default=None)
    # help="Use biocontainers for tools without an explicitly annotated Docker container."
    parser.add_argument("--beta-use-biocontainers", default=None, action="store_true")
    # help="Short cut to use Conda to resolve 'SoftwareRequirement' packages."
    parser.add_argument("--beta-conda-dependencies", default=None, action="store_true")
    parser.add_argument("--tmpdir-prefix", type=Text,
            help="Path prefix for temporary directories", default="tmp")

    # mkdtemp actually creates the directory, but
    # toil requires that the directory not exist,
    # so make it and delete it and allow
    # toil to create it again (!)
    workdir = tempfile.mkdtemp()
    os.rmdir(workdir)

    if args is None:
        args = sys.argv[1:]

    options = parser.parse_args([workdir] + args)

    use_container = not options.no_container

    setLoggingFromOptions(options)
    if options.logLevel:
        cwllogger.setLevel(options.logLevel)

    outdir = os.path.abspath(options.outdir)
    fileindex = {}
    existing = {}
    make_tool_kwargs = {}
    conf_file = getattr(options, "beta_dependency_resolvers_configuration", None)  # Text
    use_conda_dependencies = getattr(options, "beta_conda_dependencies", None)  # Text
    job_script_provider = None
    if conf_file or use_conda_dependencies:
        dependencies_configuration = DependenciesConfiguration(options)  # type: DependenciesConfiguration
        job_script_provider = dependencies_configuration

    options.default_container = None
    make_tool_kwargs["find_default_container"] = functools.partial(find_default_container, options)

    with Toil(options) as toil:
        if options.restart:
            outobj = toil.restart()
        else:
            useStrict = not options.not_strict
            make_tool_kwargs["hints"] = [{
                "class": "ResourceRequirement",
                "coresMin": toil.config.defaultCores,
                "ramMin": toil.config.defaultMemory / (2**20),
                "outdirMin": toil.config.defaultDisk / (2**20),
                "tmpdirMin": 0
            }]
            try:
                t = cwltool.load_tool.load_tool(options.cwltool, toilMakeTool,
                                                kwargs=make_tool_kwargs,
                                                resolver=cwltool.resolver.tool_resolver,
                                                strict=useStrict)
                unsupportedRequirementsCheck(t.requirements)
            except cwltool.process.UnsupportedRequirement as e:
                logging.error(e)
                return 33

            if type(t) == int:
                return t

            options.workflow = options.cwltool
            options.job_order = options.cwljob
            options.tool_help = None
            options.debug = options.logLevel == "DEBUG"
            job, options.basedir, loader = cwltool.main.load_job_order(
                options, sys.stdin, None, [], options.job_order)
            job = cwltool.main.init_job_order(job, options, t, loader=loader)

            fillInDefaults(t.tool["inputs"], job)

            def pathToLoc(p):
                if "location" not in p and "path" in p:
                    p["location"] = p["path"]
                    del p["path"]

            def importFiles(tool):
                visit_class(tool, ("File", "Directory"), pathToLoc)
                normalizeFilesDirs(tool)
                adjustDirObjs(tool, functools.partial(get_listing,
                                                      cwltool.stdfsaccess.StdFsAccess(""),
                                                      recursive=True))
                adjustFileObjs(tool, functools.partial(uploadFile,
                                                       toil.importFile,
                                                       fileindex, existing, skip_broken=True))

            t.visit(importFiles)

            for inp in t.tool["inputs"]:
                def setSecondary(fileobj):
                    if isinstance(fileobj, dict) and fileobj.get("class") == "File":
                        if "secondaryFiles" not in fileobj:
                            fileobj["secondaryFiles"] = [{
                                "location": cwltool.builder.substitute(fileobj["location"], sf), "class": "File"}
                                                         for sf in inp["secondaryFiles"]]

                    if isinstance(fileobj, list):
                        for e in fileobj:
                            setSecondary(e)

                if shortname(inp["id"]) in job and inp.get("secondaryFiles"):
                    setSecondary(job[shortname(inp["id"])])

            importFiles(job)
            visitSteps(t, importFiles)

            try:
                make_opts = copy.deepcopy(vars(options))
                make_opts.update({'tool': t, 'jobobj': {},
                    'use_container': use_container,
                    'tmpdir': os.path.realpath(outdir),
                    'job_script_provider': job_script_provider})

                (wf1, wf2) = makeJob(**make_opts)
            except cwltool.process.UnsupportedRequirement as e:
                logging.error(e)
                return 33

            wf1.cwljob = job
            outobj = toil.start(wf1)

        outobj = resolve_indirect(outobj)

        toilStageFiles(toil, outobj, outdir, fileindex, existing, True)

        visit_class(outobj, ("File",), functools.partial(compute_checksums, cwltool.stdfsaccess.StdFsAccess("")))

        stdout.write(json.dumps(outobj, indent=4))

    return 0


def find_default_container(args, builder):
    default_container = None
    if args.default_container:
        default_container = args.default_container
    elif args.beta_use_biocontainers:
        default_container = get_container_from_software_requirements(args, builder)

    return default_container<|MERGE_RESOLUTION|>--- conflicted
+++ resolved
@@ -38,11 +38,7 @@
 import cwltool.resolver
 import cwltool.stdfsaccess
 import cwltool.draft2tool
-<<<<<<< HEAD
-from cwltool.pathmapper import PathMapper, adjustDirObjs, adjustFileObjs, get_listing, MapperEnt, visit_class, normalizeFilesDirs
-from cwltool.process import shortname, fillInDefaults, compute_checksums, collectFilesAndDirs
-from cwltool.software_requirements import DependenciesConfiguration, get_container_from_software_requirements
-=======
+
 from cwltool.pathmapper import (PathMapper, adjustDirObjs, adjustFileObjs,
                                 get_listing, MapperEnt, visit_class,
                                 normalizeFilesDirs)
@@ -50,7 +46,6 @@
                              collectFilesAndDirs)
 from cwltool.software_requirements import (
         DependenciesConfiguration, get_container_from_software_requirements)
->>>>>>> afeb3ae1
 from cwltool.utils import aslist
 import schema_salad.validate as validate
 import schema_salad.ref_resolver
@@ -61,10 +56,8 @@
 import logging
 import copy
 import functools
-<<<<<<< HEAD
 from typing import Text
-=======
->>>>>>> afeb3ae1
+
 
 # Python 3 compatibility imports
 from six import iteritems, string_types
@@ -762,14 +755,8 @@
                                         raise validate.ValidationException(
                                             "Unsupported linkMerge '%s'", linkMerge)
                                 else:
-<<<<<<< HEAD
-                                    jobobj[key] = (
-                                        shortname(inp["source"]),
-                                        promises[inp["source"]].rv())
-=======
                                     jobobj[key] = (shortname(inp["source"]),
                                                    promises[inp["source"]].rv())
->>>>>>> afeb3ae1
                             elif "default" in inp:
                                 d = copy.copy(inp["default"])
                                 jobobj[key] = ("default", {"default": d})
